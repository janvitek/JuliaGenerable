--- conflicted
+++ resolved
@@ -812,274 +812,6 @@
         Timer types = new Timer();
     }
 
-<<<<<<< HEAD
-=======
-    enum Kind {
-        DELIMITER, IDENTIFIER, STRING, EOF;
-    }
-
-    private class Lex {
-
-        String[] lns;
-        int pos, off;
-        static char[] delimiters = { '{', '}', ':', ',', ';', '=', '(', ')', '[', ']', '#', '<', '>' };
-
-        Lex(String[] lns) {
-            this.lns = lns;
-        }
-
-        List<Tok> tokenize() {
-            List<Tok> toks = new ArrayList<>();
-            while (true) {
-                var tok = next();
-                if (tok.k == Kind.EOF) break;
-                toks.add(tok);
-            }
-            while (true) {
-                var ntoks = combineTokens(new ArrayList<>(toks));
-                if (toks.size() == ntoks.size()) return splitOffThreeDots(toks);
-                toks = ntoks;
-            }
-        }
-
-        List<Tok> splitOffThreeDots(List<Tok> toks) {
-            var ntoks = new ArrayList<Tok>();
-            for (var t : toks) {
-                var s = t.toString();
-                if (s.endsWith("...") && s.length() > 3) {
-                    ntoks.add(new Tok(t.l, t.k, t.ln, t.start, t.end - 3));
-                    ntoks.add(new Tok(t.l, Kind.DELIMITER, t.ln, t.end - 3, t.end));
-                } else
-                    ntoks.add(t);
-            }
-            return ntoks;
-        }
-
-        // Our parser is a bit dumb, we need to path the token stream, combining some adjacent
-        // tokens to form the right one. This is a bit of a hack, but it works.
-        List<Tok> combineTokens(List<Tok> toks) {
-            var smashed = false;
-
-            for (int i = 1; i < toks.size(); i++) {
-                var prv = toks.get(i - 1);
-                var cur = toks.get(i);
-                var dd = prv.isDelimiter() && cur.isDelimiter();
-                var is = prv.isIdentifier() && cur.isString();
-                var di = prv.isDelimiter() && cur.isIdentifier();
-                if (!dd && !is && !di) continue;
-
-                if (matchSymbol(prv, cur, "::") || matchSymbol(prv, cur, ">:") || matchSymbol(prv, cur, "<<") || matchSymbol(prv, cur, "==") || matchSymbol(prv, cur, "===") || matchSymbol(prv, cur, "<:") || matchSymbol(prv, cur, "=>")
-                        || matchSymbol(prv, cur, ":>")) {
-                    toks.set(i - 1, null);
-                    toks.set(i, new Tok(this, Kind.DELIMITER, prv.ln, prv.start, cur.end));
-                    smashed = true;
-                } else if (smashIdentString(prv, cur)) {
-                    toks.set(i - 1, null);
-                    toks.set(i, new Tok(this, Kind.IDENTIFIER, prv.ln, prv.start, cur.end));
-                    // This combines an identifier and a string that must be adjacent
-                    smashed = true;
-                } else if (smashColumnIdent(prv, cur)) {
-                    toks.set(i - 1, null);
-                    toks.set(i, new Tok(this, Kind.IDENTIFIER, prv.ln, prv.start, cur.end));
-                    // This combines an identifier and a string that must be adjenct
-                    smashed = true;
-                }
-            }
-            toks = smashed ? toks.stream().filter(t -> t != null).collect(Collectors.toList()) : toks;
-            for (int i = toks.size() - 1; i > 0; i--) {
-                var prv = toks.get(i - 1);
-                var cur = toks.get(i);
-                var adj = prv.end == cur.start;
-                var lte = prv.is("<:");
-                if (!adj || !lte) continue;
-                if (!cur.startsWith(":")) continue;
-                // Miss parse of :  "<::Function"  as "<:" and ":Function"
-                // whereas it should be "<" "::" "Function"
-                toks.set(i - 1, new Tok(this, Kind.DELIMITER, prv.ln, prv.start, prv.start + 1));
-                toks.set(i, new Tok(this, Kind.DELIMITER, prv.ln, cur.start + 1, cur.end));
-                toks.add(i, new Tok(this, Kind.DELIMITER, prv.ln, prv.start + 1, prv.start + 3));
-            }
-            return toks;
-        }
-
-        boolean smashIdentString(Tok prv, Tok cur) {
-            var adjacent = prv.end == cur.start;
-            var combination = prv.isIdentifier() && cur.isString();
-            return adjacent && combination;
-        }
-
-        boolean smashColumnIdent(Tok prv, Tok cur) {
-            var adjacent = prv.end == cur.start;
-            var prvIsCol = prv.length() == 1 && prv.charAt(prv.start) == ':';
-            return adjacent && prvIsCol && prv.isDelimiter() && cur.isIdentifier();
-        }
-
-        boolean matchSymbol(Tok prv, Tok cur, String sym) {
-            if (prv.end != cur.start) { // not adjacent, can't match is space separated
-                return false;
-            }
-            if (cur.end - prv.start != sym.length()) { // not the right length
-                return false;
-            }
-            for (int i = 0; i < sym.length(); i++)
-                if (sym.charAt(i) != prv.charAt(i + prv.start)) { // can read past of token,
-                    return false; // as long as both are on the same line, which they are
-                }
-            return true;
-        }
-
-        // We should probably cache the string value, but ... meh
-        record Tok(Lex l, Kind k, int ln, int start, int end) {
-
-            @Override
-            public String toString() {
-                return isEOF() ? "EOF" : getLine().substring(start, end);
-            }
-
-            String errorAt(String msg) {
-                return "\n> " + getLine() + "\n> " + " ".repeat(start) + color("^----" + msg + " at line " + ln, "Red");
-            }
-
-            String getLine() {
-                return l.lns[ln];
-            }
-
-            // can read past the end of the token, but not past the end of the line.
-            char charAt(int i) {
-                return getLine().charAt(i);
-            }
-
-            // Check that this token is the given string.
-            boolean is(final String s) {
-                if (length() != s.length()) { // have to be of the same length
-                    return false;
-                }
-                for (int i = 0; i < s.length(); i++)
-                    if (charAt(i + start) != s.charAt(i)) return false;
-                return true;
-            }
-
-            boolean startsWith(String s) {
-                if (length() < s.length()) { // have to be of the same length
-                    return false;
-                }
-                for (int i = 0; i < s.length(); i++)
-                    if (charAt(i + start) != s.charAt(i)) return false;
-                return true;
-            }
-
-            int length() {
-                return end - start;
-            }
-
-            // Check that this token is plausibly a number. It can have a single dot, and no sign/or E.
-            boolean isNumber() {
-                var dots = 0;
-                for (int i = start; i < end; i++) {
-                    var c = charAt(i);
-                    var digit = Character.isDigit(c);
-                    if (!digit && c != '.') return false;
-                    if (!digit) dots++;
-                }
-                return dots == 0 || (dots == 1 && length() > 1);
-            }
-
-            /**
-             * Return true if this token occurs before the other in the source file. Throws
-             * if either is EOF.
-             */
-            boolean isBefore(Tok other) {
-                if (other.isEOF() || isEOF()) throw new RuntimeException("EOF do not have a position");
-                return ln < other.ln || (ln == other.ln && start < other.start);
-            }
-
-            boolean isEOF() {
-                return k == Kind.EOF;
-            }
-
-            boolean isDelimiter() {
-                return k == Kind.DELIMITER;
-            }
-
-            boolean isIdentifier() {
-                return k == Kind.IDENTIFIER;
-            }
-
-            boolean isString() {
-                return k == Kind.STRING;
-            }
-        }
-
-        boolean isDelimiter(int c) {
-            for (char d : delimiters) {
-                if (c == d) {
-                    return true;
-                }
-            }
-            return false;
-        }
-
-        Tok next() {
-            if (pos >= lns.length) return eof();
-
-            if (off >= lns[pos].length()) {
-                pos++;
-                off = 0;
-                return next();
-            }
-            int cp = lns[pos].codePointAt(off);
-            var start = off;
-            if (cp == 0x1B) {
-                off++;
-                while (off < lns[pos].length() && lns[pos].charAt(off) != 'm')
-                    off++;
-                off++;
-                return next();
-            } else if (Character.isWhitespace(cp)) {
-                off++;
-                while (off < lns[pos].length() && Character.isWhitespace(lns[pos].codePointAt(off)))
-                    off++;
-                return next();
-            } else if (isDelimiter(cp)) {
-                off++;
-                return new Tok(this, Kind.DELIMITER, pos, start, off);
-            } else if (cp == '"') {
-                off++;
-                while (off < lns[pos].length()) {
-                    if (lns[pos].charAt(off) == '\\')
-                        off += 2;
-                    else if (lns[pos].charAt(off) == '"')
-                        break;
-                    else
-                        off++;
-                }
-                off++;
-                return new Tok(this, Kind.STRING, pos, start, off);
-            } else if (cp == '\'') {
-                off++;
-                while (off < lns[pos].length()) {
-                    if (lns[pos].charAt(off) == '\\')
-                        off += 2;
-                    else if (lns[pos].charAt(off) == '\'')
-                        break;
-                    else
-                        off++;
-                }
-                off++;
-                return new Tok(this, Kind.STRING, pos, start, off);
-            } else {
-                off++;
-                while (off < lns[pos].length()) {
-                    cp = lns[pos].codePointAt(off);
-                    if (cp == 0x1B || Character.isWhitespace(cp) || isDelimiter(cp) || lns[pos].charAt(off) == '"' || lns[pos].charAt(off) == '\'') break;
-                    off++;
-                }
-                return new Tok(this, Kind.IDENTIFIER, pos, start, off);
-            }
-        }
-    }
-
->>>>>>> 08bf9b99
     /**
      * Splits the current parser in two, the prefix goes to the new parser and the
      * tail is left in the old parser. Consider
